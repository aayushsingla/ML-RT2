--- conflicted
+++ resolved
@@ -11,19 +11,12 @@
     """
 
     def __init__(self, conf):
-<<<<<<< HEAD
-=======
-        self.CONSTANT_n_H_0 = 1   #TODO: fix this
-        self.CONSTANT_n_He_0 = 1  #TODO: fix this
->>>>>>> 39992b20
 
         # obtain train_set_size from config
         self.train_set_size = conf.train_set_size
 
         # generate over_densities array
         self.over_densities = torch.ones((conf.train_set_size))
-
-<<<<<<< HEAD
 
     def compute_ode_residual(self, flux_vector, state_vector, parameter_vector, u_approximation):
         """ Takes in the input paramters for neural network and returns the residual computed
@@ -33,14 +26,17 @@
 
         # unpack the state_vector
         t = state_vector[:, 4]
+        
         # unpack the prediction vector
-        x_H_II_prediction, x_He_II_prediction, x_He_III_prediction, T_prediction = u_prediction[:,0], u_prediction[:,1], u_prediction[:,2], u_prediction[:,3]
+        x_H_II_prediction, x_He_II_prediction, x_He_III_prediction, T_prediction = u_prediction[:, 0], u_prediction[:, 1], u_prediction[:, 2], u_prediction[:, 3]
+        
         # compute ionisation fractions from the prediction vectors
         x_H_I_prediction = 1.0 - x_H_II_prediction
         x_He_I_prediction = 1.0 - x_He_II_prediction - x_He_III_prediction
 
         # unpack the parameter vector and obtain redshift
         redshift = parameter_vector[:, 1]
+        
         # initialse the number density arrays and electron number density arrays
         self.init_number_density_vectors(redshift, x_H_I_prediction, x_H_II_prediction, x_He_I_prediction, x_He_II_prediction, x_He_III_prediction)
 
@@ -49,49 +45,6 @@
         loss_x_He_II = self.get_x_He_II_loss(x_He_I_prediction, x_He_II_prediction, x_He_III_prediction, T_prediction, t)
         loss_x_He_III = self.get_x_He_III_loss(x_He_I_prediction, x_He_II_prediction, x_He_III_prediction, T_prediction, t)
         loss_T = self.get_temperature_loss(x_H_I_prediction, x_H_II_prediction, x_He_I_prediction, x_He_II_prediction, x_He_III_prediction, T_prediction, t)
-=======
-    def compute_ode_residual(self, sed_vector, state_vector, parameter_vector, u_approximation):
-        u = u_approximation(sed_vector, state_vector)
-
-        # unpack the state_vector
-        t = state_vector[:, 4]
-
-        # unpack the prediction vector
-        x_H_II_approx, x_He_II_approx, x_He_III_approx, T_approx = u[:, 0], u[:, 1], u[:, 2], u[:, 3]
-
-        # unpack the parameter vector for halo mass and redshift
-        self.halo_mass, self.redshift = parameter_vector[:, 0], parameter_vector[:, 1]
-
-        # number density arrays for total hydrogen and helium in units of cm^-3
-        # these should be static but static class variables are a headache in Python
-        density_factor = self.over_densities * torch.pow(1.0 + self.redshift, 3)
-        self.n_hydrogen = density_factor * self.CONSTANT_n_H_0
-        self.n_helium = density_factor * self.CONSTANT_n_He_0
-
-        # ionisation fractions
-        x_H_I_approx = 1.0 - x_H_II_approx
-        x_He_I_approx = 1.0 - x_He_II_approx - x_He_III_approx
-
-        # update number densities
-        self.n_H_I = self.n_hydrogen * x_H_I_approx
-        self.n_H_II = self.n_hydrogen * x_H_II_approx
-        self.n_He_I = self.n_helium * x_He_I_approx
-        self.n_He_II = self.n_helium * x_He_II_approx
-        self.n_He_III = self.n_helium * x_He_III_approx
-
-        # electron number density = sum of number densities of ionised H, He and doubly ionised He
-        self.n_e = self.n_H_II + self.n_He_II + 2 * self.n_He_III
-
-        # compute loss
-        loss_x_H_II = self.get_x_H_II_loss(x_H_I_approx, x_H_II_approx, t)
-        loss_x_He_II = self.get_x_He_II_loss(x_He_I_approx, x_He_II_approx, x_He_III_approx, t)
-        loss_x_He_III = self.get_x_He_III_loss(x_He_I_approx, x_He_II_approx, x_He_III_approx, t)
-
-        loss_T = self.get_temperature_loss(x_H_I_approx, x_H_II_approx,
-                                           x_He_I_approx, x_He_II_approx, x_He_III_approx,
-                                           T_approx,
-                                           t)
->>>>>>> 39992b20
 
         return loss_x_H_II + loss_x_He_II + loss_x_He_III + loss_T
 
@@ -123,19 +76,13 @@
         (A simplified form of equation (29) in Fukugita1994)
         """
         n_e = self.n_e  # electron number density
-<<<<<<< HEAD
+
         beta_He_I = self.collision_ionisation_He_I(T)  # collision ionisation
         beta_He_II = self.collision_ionisation_He_II(T)  # collision ionisation
         alpha_He_II = self.recombination_He_II(T)  # recombination He_II
         alpha_He_III = self.recombination_He_III(T)  # recombination He_III
         Xi_He_II = self.dielectric_recombination_He_II(T)  # dielectronic recombination He_II
-=======
-        beta_He_I = 0.0  # collision ionisation
-        beta_He_II = 0.0  # collision ionisation
-        alpha_He_II = 0.0  # recombination He_II
-        alpha_He_III = 0.0  # recombination He_III
-        xi_He_II = 0.0  # dielectronic recombination He_II
->>>>>>> 39992b20
+
 
         # calculate that big integral (A.7)
         # [TODO: fix this]
@@ -174,7 +121,7 @@
         return d_xHeIII_dt - term1 - term2 + term3
 
     def get_temperature_loss(self, x_H_I, x_H_II, x_He_I, x_He_II, x_He_III, T, t):
-<<<<<<< HEAD
+
         """ Takes in the output of neural network and returns the residual computed
         by substituing the output in the fourth differential equation for electron temperature evolution.
         Ref: equation (A.9) in Krause F., Thomas R. M., Zaroubi S., Abdalla F. B., 2018, NewAst, 64, 9
@@ -234,6 +181,7 @@
         term1 = torch.pow(temperature_vector, -0.5)
         term2 = torch.pow((temperature_vector/1.e3), -0.2)
         term3 = torch.pow(1 + torch.pow((temperature_vector/4.e6), 0.7), -1.0)
+        
         return 3.36e-10 * term1 * term2 * term3
 
     def dielectric_recombination_He_II(self, temperature_vector):
@@ -246,6 +194,7 @@
         term1 = torch.pow(temperature_vector, -1.5)
         term2 = torch.exp(-4.7e5/temperature_vector)
         term3 = 1 + 0.3*torch.exp(-9.4e4/temperature_vector)
+        
         return 1.90e-3 * term1 * term2 * term3
 
     def collision_ionisation_He_I(self, temperature_vector):
@@ -258,6 +207,7 @@
         term1 = torch.pow(temperature_vector, 0.5)
         term2 = torch.pow(1 + torch.pow((temperature_vector/1.e5), 0.5), -1.0)
         term3 = torch.exp(-2.853e5/temperature_vector)
+        
         return 2.38e-11 * term1 * term2 * term3
 
     def collision_ionisation_He_II(self, temperature_vector):
@@ -270,23 +220,5 @@
         term1 = torch.pow(temperature_vector, 0.5)
         term2 = torch.pow(1 + torch.pow((temperature_vector/1.e5), 0.5), -1.0)
         term3 = torch.exp(-6.315e5/temperature_vector)
+        
         return 5.68e-12 * term1 * term2 * term3
-=======
-
-        # get required densities
-        n_H_I = self.n_H_I
-        n_H_II = self.n_H_II
-        n_He_I = self.n_He_I
-        n_He_II = self.n_He_II
-        n_He_III = self.n_He_III
-        n_e = self.n_e
-
-        # cooling coefficients
-
-        # TODO solve heating rate integrals
-
-        term_2 = torch.multiply(n_e, n_H_I)
-
-
-        return 4
->>>>>>> 39992b20
