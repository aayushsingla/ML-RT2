import numpy as np
import os.path as osp
import heapq
try:
    from common.utils import *
    from common.plot_pretraining import *
    from common.settings import *
    from common.physics import *
except ImportError:
    from plot_pretraining import *
    from utils import *
    from settings import *
    from physics import *

# -----------------------------------------------------------------
# set of functions to operate on saved results from training
# and generate meaningful plots. All results are saved in default PLOT_DIR.
# ------------------------------------------------------------------


# -----------------------------------------------------------------
# Automatically plot true and regenerated flux_vectors
# -----------------------------------------------------------------
def analysis_auto_plot_flux_vectors(config, k=10, base_path=None, prefix='best', epoch=None):

    if base_path is not None:
        data_dir_path = osp.join(base_path, DATA_PRODUCTS_DIR)
        plot_dir_path = osp.join(base_path, PLOT_DIR)
    else:
        data_dir_path = osp.join(config.out_dir, DATA_PRODUCTS_DIR)
        plot_dir_path = osp.join(config.out_dir, PLOT_DIR)

    if prefix == 'test':
        epoch = epoch
    elif prefix == 'best':
        epoch = config.best_epoch

    parameter_true_file = prefix + ('_parameters_%d_epochs.npy' % (epoch))
    flux_vector_true_file_name = prefix + ('_flux_vectors_true_%d_epochs.npy' % (epoch))
    flux_vector_gen_file_name = prefix + ('_flux_vectors_gen_%d_epochs.npy' % (epoch))

    parameters = np.load(osp.join(data_dir_path, parameter_true_file))
    flux_vectors_true = np.load(osp.join(data_dir_path, flux_vector_true_file_name))
    flux_vectors_gen = np.load(osp.join(data_dir_path, flux_vector_gen_file_name))

    # 2. compute MSE
    mse_array = (np.square((flux_vectors_true) - (flux_vectors_gen))).mean(axis=1)
    log_mse = np.log10(mse_array + 1e-11)

    # 3. find k lowest and largest MSE values and their respective indexes
    k_large_list = heapq.nlargest(k, range(len(mse_array)), mse_array.take)
    k_small_list = heapq.nsmallest(k, range(len(mse_array)), mse_array.take)

    # 4.  plot profiles for largest MSE
    print('Producing profile plot(s) for profiles with %d highest MSE' % k)
    for i in range(len(k_large_list)):
        index = k_large_list[i]
        print('{:3d} \t MSE = {:.4e} \t parameters: {}'.format(i, mse_array[index], parameters[index]))

        plot_flux_vector_comparison(
            flux_vector_true=flux_vectors_true[index],
            flux_vector_gen=flux_vectors_gen[index],
            parameters=parameters[index],
            n_epoch=epoch,
            output_dir=plot_dir_path,
            prefix=prefix,
            mse=mse_array[index]
        )

    # 5.  plot profiles for smallest MSE
    print('Producing profile plot(s) for profiles with %d lowest MSE' % k)
    for i in range(len(k_small_list)):
        index = k_small_list[i]
        print('{:3d} \t MSE = {:.4e} \t parameters: {}'.format(i, mse_array[index], parameters[index]))

        tmp_parameters = parameters[index]
        tmp_profile_true = flux_vectors_true[index]
        tmp_profile_gen = flux_vectors_gen[index]

        plot_flux_vector_comparison(
            flux_vector_true=flux_vectors_true[index],
            flux_vector_gen=flux_vectors_gen[index],
            parameters=parameters[index],
            n_epoch=epoch,
            output_dir=plot_dir_path,
            prefix=prefix,
            mse=mse_array[index]
        )

# -----------------------------------------------------------------
# Plot K random profiles from dataset.
# -----------------------------------------------------------------


def analysis_pretraining_dataset(config, data_dir=None, base_path=None, prefix='data', k=50):

    if base_path is not None:
        data_analysis_dir_path = osp.join(base_path, DATA_ANALYSIS)
    else:
        data_analysis_dir_path = osp.join(config.out_dir, DATA_ANALYSIS)

    if data_dir is None:
        data_dir = config.data_dir

    # create directories
    utils_create_output_dirs([data_analysis_dir_path])

    # load the complete dataset
    parameters, energies, intensities, density_vector, tau, \
        flux_vectors = utils_load_pretraining_data(data_dir)

    # compute mean, min, max in dataset
    print('\nGenerating dataset summary.....')
    print('Average of values in dataset: ', np.mean(flux_vectors))
    minimum, maximum = np.min(flux_vectors), np.max(flux_vectors)
    print('Maximum and minimum value in dataset: ', minimum, maximum)

    # plot histogram for data_set_distribution
<<<<<<< HEAD
    fig, ax = plt.subplots(figsize =(10, 10))
    ax.hist(flux_vectors.flatten(), bins=10, log=True, density=True)
=======
    fig, ax = plt.subplots(figsize=(10, 10))
    ax.hist(flux_vectors.flatten(), bins=10, log=True)
>>>>>>> ec266fe9
    plt.savefig(osp.join(data_analysis_dir_path, 'data_set_distribution.png'))
    print('Successfully saved histogram for dataset to:',
          osp.join(data_analysis_dir_path, 'data_set_distribution.png'))
    
    # obtain ionisation cross-section using enery vector.
    p = Physics.getInstance()
    p.set_energy_vector(energies[0])
    cross_section = p.get_photo_ionisation_cross_section_hydrogen()
    
    # generate k random numbers between 0 and len(dataset)
    np.random.seed(PRETRAINING_SEED)
    random_indices = np.random.randint(0, high=flux_vectors.shape[0], size=(k))
    # use the random numbers as indices to pick random profiles from dataset
    flux_vectors = flux_vectors[random_indices, :]
    intensities = intensities[random_indices, :]
    tau = tau[random_indices, :]
    parameters = parameters[random_indices, :]
    
    # broadcast single profile of cross-section to k profiles.
    cross_section = np.broadcast_to(cross_section[None, :], (k, len(cross_section)))

    # stack the data to plot
    plot_profile_data = np.stack((flux_vectors, intensities, tau, cross_section), axis=1)


    print('Producing analysis plot(s) for %d random profiles' % k)
    for i in range(k):
        plot_profiles_dataset(
            plot_profile_data[i],
            energies[0],
            parameters[i],
            data_analysis_dir_path,
            prefix,
            random_indices[i]
        )


# -----------------------------------------------------------------
#  run the following if this file is called directly
# -----------------------------------------------------------------
if __name__ == '__main__':

    print('Hello there! Let\'s analyse some results\n')

    path = '../output_pretraining/run_2022_01_10__13_19_39/'
    data_dir = '../../data/sed_samples/'
    config = utils_load_config(path)
    analysis_pretraining_dataset(config, data_dir, path, prefix='data', k=10)
#     analysis_auto_plot_flux_vectors(config, k=50, base_path=path, prefix='best')

    print('\n Completed! \n')<|MERGE_RESOLUTION|>--- conflicted
+++ resolved
@@ -116,13 +116,8 @@
     print('Maximum and minimum value in dataset: ', minimum, maximum)
 
     # plot histogram for data_set_distribution
-<<<<<<< HEAD
     fig, ax = plt.subplots(figsize =(10, 10))
     ax.hist(flux_vectors.flatten(), bins=10, log=True, density=True)
-=======
-    fig, ax = plt.subplots(figsize=(10, 10))
-    ax.hist(flux_vectors.flatten(), bins=10, log=True)
->>>>>>> ec266fe9
     plt.savefig(osp.join(data_analysis_dir_path, 'data_set_distribution.png'))
     print('Successfully saved histogram for dataset to:',
           osp.join(data_analysis_dir_path, 'data_set_distribution.png'))
