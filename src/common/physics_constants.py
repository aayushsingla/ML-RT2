"""
A module to store all physics constants
"""

# Unit conversions
MPC_to_CM = 3.086e24                        # Mega parsec to cm conversion
KPC_to_CM = 3.086e21                        # kilo parsec to cm conversion
KM_to_CM = 1.0e5                            # Kilo meters to cm conversion
<<<<<<< HEAD
ERG_TO_EV = 6.242e+11                       # ergs to eV conversion
MYR_TO_SEC = 3.153e13                       # Myr to seconds conversion
=======
ERG_to_EV = 6.242e+11                       #
EV_to_ERG = 1.6022e-12                      #
>>>>>>> 6fe02777

# Speed of light
CONSTANT_LIGHT_SPEED = 2.9979e10            # speed of light in cm/second

# Boltzmann's constant
CONSTANT_BOLTZMANN_ERG = 1.3807e-16         # Boltzmann Constant [erg/kelvin]
CONSTANT_BOLTZMANN_EV = 8.617e-05           # Boltzmann Constant [eV/kelvin]

# Hubble's constant
CONSTANT_HUBBLE_Z0 = 67.74                  # Hubble Constant [km /sec.Mpc] at z = 0

# Mass of electron
CONSTANT_MASS_ELECTRON = 9.10938188e-28     # Mass electron (grams)
CONSTANT_MASS_ELECTRON_EV = 511e6           # Mass electron (eV)

# Cosmological parameters
CONSTANT_COSMOS_OMEGA_M = 0.3089            # Total matter density
CONSTANT_COSMO_OMEGA_L = 0.6911             # Dark energy / cosmological constant
CONSTANT_COSMO_OMEGA_B = 0.0486             # Baryon density parameter
CONSTANT_COSMO_H_0 = 67.74                  # Hubble parameter [km/sec/Mpc] at z = 0
CONSTANT_COSMO_H100 = 0.6774                # Hubble parameter / 100
CONSTANT_COSMO_SIGMA8 = 0.8159              # Power spectrum normalization
CONSTANT_COSMO_TAU_THOM = 0.066             # Optical depth of Thomson scattering (not used in calculations right now)
CONSTANT_COSMO_T_CMB_0 = 2.731              # CMB temperature at z = 0 in Kelvin

# Planck's constant
CONSTANT_PLANCK = 6.265e-27                 # PLANCK's Constant [erg sec]
CONSTANT_PLANCK_EV = 4.14e-15               # PLANCK's Constant [eV sec]

# Thompson cross section (σT)
CONSTANT_THOMSON_ELEC_CROSS = 6.6524e-25    # [cm^2]

# Redshift at which gas and CMB temperature were in equilibrium
CONSTANT_z_T_kin_EQ_T_CMB = 250

# number densities at redshift z = 0
CONSTANT_n_H_0 = 1.9e-7                     # H_I + H_II number density in cm^-3
CONSTANT_n_He_0 = 1.5e-8                    # He_I + He_II + He_III number density in cm^-3

# Ionisation edges
IONIZATION_ENERGY_HYDROGEN = 13.6057        # unit is eV
IONIZATION_ENERGY_HELIUM1 = 24.5874         # unit is eV
IONIZATION_ENERGY_HELIUM2 = 54.4228         # unit is eV<|MERGE_RESOLUTION|>--- conflicted
+++ resolved
@@ -6,13 +6,9 @@
 MPC_to_CM = 3.086e24                        # Mega parsec to cm conversion
 KPC_to_CM = 3.086e21                        # kilo parsec to cm conversion
 KM_to_CM = 1.0e5                            # Kilo meters to cm conversion
-<<<<<<< HEAD
-ERG_TO_EV = 6.242e+11                       # ergs to eV conversion
-MYR_TO_SEC = 3.153e13                       # Myr to seconds conversion
-=======
-ERG_to_EV = 6.242e+11                       #
-EV_to_ERG = 1.6022e-12                      #
->>>>>>> 6fe02777
+ERG_to_EV = 6.242e+11                       # ergs to eV conversion
+EV_to_ERG = 1.6022e-12                      # eV to ergs
+MYR_to_SEC = 3.153e13                       # Myr to seconds conversion
 
 # Speed of light
 CONSTANT_LIGHT_SPEED = 2.9979e10            # speed of light in cm/second
