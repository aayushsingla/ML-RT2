--- conflicted
+++ resolved
@@ -83,15 +83,9 @@
     """
 
     train_set_size = config.train_set_size
-<<<<<<< HEAD
     # sample SED vector
     intensities_vector = []
     energies_vector = []
-=======
-
-    flux_vector = []
-
->>>>>>> bf6b635c
     haloMassLog = np.random.uniform(ps_sed[0][0], ps_sed[0][1], size=(train_set_size, 1))
     redshift = np.random.uniform(ps_sed[1][0], ps_sed[1][1], size=(train_set_size, 1))
     sourceAge = np.random.uniform(ps_sed[2][0], ps_sed[2][1], size=(train_set_size, 1))
@@ -99,19 +93,25 @@
     qsoEfficiency = np.random.uniform(ps_sed[4][0], ps_sed[4][1], size=(train_set_size, 1))
     starsEscFrac = np.random.uniform(ps_sed[5][0], ps_sed[5][1], size=(train_set_size, 1))
     starsIMFSlope = np.random.uniform(ps_sed[6][0], ps_sed[6][1], size=(train_set_size, 1))
-<<<<<<< HEAD
-    starsIMFMassMinLog = np.random.uniform(ps_sed[7][0], ps_sed[7][1], size=(train_set_size, 1))
+    starsIMFMassMin = np.random.uniform(ps_sed[7][0], ps_sed[7][1], size=(train_set_size, 1))
 
     parameter_vector = np.concatenate((haloMassLog, redshift, sourceAge, qsoAlpha,
-     qsoEfficiency, starsEscFrac, starsIMFSlope, starsIMFMassMinLog), axis=1)
+     qsoEfficiency, starsEscFrac, starsIMFSlope, starsIMFMassMin), axis=1)
 
     for i in range(train_set_size):
         energies, intensities = sed_numba.generate_SED_IMF_PL(halo_mass=haloMassLog[i][0],
-                                redshift=redshift[i][0],
-                                eLow=SED_ENERGY_MIN, eHigh=SED_ENERGY_MAX, N=2000, logGrid=True,
-                                starMassMin=starsIMFMassMinLog[i][0], starMassMax=500, imfBins=50, imfIndex=starsIMFSlope[i][0], fEsc=starsEscFrac[i][0],
-                                alpha=qsoAlpha[i][0], qsoEfficiency=qsoEfficiency[i][0],
-                                targetSourceAge=sourceAge[i][0])
+                                                              redshift=redshift[i][0],
+                                                              eLow=SED_ENERGY_MIN,
+                                                              eHigh=SED_ENERGY_MAX,
+                                                              N=2000,  logGrid=True,
+                                                              starMassMin=starsIMFMassMin[i][0],
+                                                              starMassMax=500,
+                                                              imfBins=50,
+                                                              imfIndex=starsIMFSlope[i][0],
+                                                              fEsc=starsEscFrac[i][0],
+                                                              alpha=qsoAlpha[i][0],
+                                                              qsoEfficiency=qsoEfficiency[i][0],
+                                                              targetSourceAge=sourceAge[i][0])
         intensities_vector.append(intensities)
         energies_vector.append(energies)
 
@@ -120,66 +120,28 @@
     energies_vector = np.asarray(energies_vector)
     # obtain tau from energies_vector
     tau = generate_tau_training(energies_vector)
-    # obtain sed_vector from intensities_vector by multiplying with tau
+    # obtain flux_vector from intensities_vector by multiplying with tau
     assert intensities_vector.shape == tau.shape, 'tau and intensity vectors should be of same shape. Found: %s and %s'%(tau.shape, intensities_vector.shape)
-    sed_vector = np.multiply(intensities_vector, tau)
+    flux_vector = np.multiply(intensities_vector, tau)
 
     # sample state vector
-=======
-    starsIMFMassMin = np.random.uniform(ps_sed[7][0], ps_sed[7][1], size=(train_set_size, 1))
-
-    for i in range(train_set_size):
-
-        energies, intensities = sed_numba.generate_SED_IMF_PL(haloMass=haloMassLog[i][0],
-                                                              redshift=redshift[i][0],
-                                                              eLow=SED_ENERGY_MIN,
-                                                              eHigh=SED_ENERGY_MAX,
-                                                              N=2000,  logGrid=True,
-                                                              starMassMin=starsIMFMassMin,
-                                                              starMassMax=500,
-                                                              imfBins=50,
-                                                              imfIndex=starsIMFSlope,
-                                                              fEsc=starsEscFrac[i][0],
-                                                              alpha=qsoAlpha[i][0],
-                                                              qsoEfficiency=qsoEfficiency[i][0],
-                                                              targetSourceAge=sourceAge[i][0])
-        tau = generate_tau_training(energies)
-
-        flux = tau * intensities
-
-        flux_vector.append(flux)
-    flux_vector = np.asarray(flux_vector)
-
-
-
-    # sample the state vector vector
-
->>>>>>> bf6b635c
+
     x_H_II = np.random.uniform(ps_ode[0][0], ps_ode[0][1], size=(train_set_size, 1))
     x_He_II = np.random.uniform(ps_ode[1][0], ps_ode[1][1], size=(train_set_size, 1))
     x_He_III = np.random.uniform(ps_ode[2][0], ps_ode[2][1], size=(train_set_size, 1))
     T = np.random.uniform(ps_ode[3][0], ps_ode[3][1], size=(train_set_size, 1))
-<<<<<<< HEAD
     time = sourceAge.copy()
+
     state_vector = np.concatenate((x_H_II, x_He_II, x_He_III, T, time), axis=1)
     # temporarily removing tau from the state_vector because of it's shape (train_set_size, 2000)
     # --- can be added back later
     # state_vector = np.concatenate((x_H_II, x_He_II, x_He_III, T, tau, time), axis=1)
 
     # sample target labels
-    u_actual = np.zeros((train_set_size, 1))
-
-    return sed_vector, state_vector, u_actual, parameter_vector, energies_vector
-=======
-    time = np.random.uniform(ps_ode[5][0], ps_ode[5][1], size=(train_set_size, 1))
-
-    state_vector = np.concatenate((x_H_II, x_He_II, x_He_III, T, tau, time), axis=1)
-
-    # sample target labels
     u_actual = np.zeros((train_set_size, 1))  # TODO: this should be removed
->>>>>>> bf6b635c
-
-    return flux_vector, state_vector, u_actual
+
+
+    return flux_vector, state_vector, u_actual, parameter_vector, energies_vector
 
 
 # -----------------------------------------------------------------
